--- conflicted
+++ resolved
@@ -30,16 +30,12 @@
   extends BaseProverHelper
   implements IProverHelper
 {
-<<<<<<< HEAD
   readonly bufferAddress: Address = '0x0000000048C4Ed10cF14A02B9E0AbDDA5227b071'
   readonly blockHashMappingSlot: bigint = 51n
 
-=======
-  // UNIMPLEMENTED: buildInputForGetTargetBlockHash
   /**
    * @see IProverHelper.buildInputForGetTargetBlockHash
    */
->>>>>>> b027436a
   async buildInputForGetTargetBlockHash(): Promise<{
     input: Hex
     targetBlockHash: Hash
@@ -54,13 +50,9 @@
     }
   }
 
-<<<<<<< HEAD
-=======
-  // UNIMPLEMENTED: buildInputForVerifyTargetBlockHash
   /**
-   * @see IProverHelper.buildInputForVerifyTargetBlockHash
+   * @see IProverHelper.buildInputForGetTargetBlockHash
    */
->>>>>>> b027436a
   async buildInputForVerifyTargetBlockHash(
     homeBlockHash: Hash
   ): Promise<{ input: Hex; targetBlockHash: Hash }> {
