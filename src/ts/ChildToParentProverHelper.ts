import {
  Address,
  BlockTag,
  encodeAbiParameters,
  getContract,
  GetContractReturnType,
  Hash,
  Hex,
  hexToBigInt,
  keccak256,
  PublicClient,
} from 'viem'
import { IProverHelper } from './IProverHelper'
import { BaseProverHelper } from './BaseProverHelper'
import { childToParentProverAbi, iBufferAbi } from '../../wagmi/abi'

/**
 * ChildToParentProverHelper is a class that provides helper methods for interacting
 * with the child to parent IBlockHashProver contract.
 *
 * It extends the BaseProverHelper class and implements the IProverHelper interface.
 *
 * buildInputForGetTargetBlockHash and buildInputForVerifyTargetBlockHash methods
 * are currently not implemented and return a hardcoded block hash.
 *
 * buildInputForVerifyStorageSlot is fully implemented and requires no changes
 * unless the prover's verifyStorageSlot function is modified.
 */
export class ChildToParentProverHelper
  extends BaseProverHelper
  implements IProverHelper
{
<<<<<<< HEAD
  readonly bufferAddress: Address = '0x0000000048C4Ed10cF14A02B9E0AbDDA5227b071'
  readonly blockHashMappingSlot: bigint = 51n

  // return the newest block hash that can be returned by getTargetBlockHash on the prover
=======
  // UNIMPLEMENTED: buildInputForGetTargetBlockHash
>>>>>>> 8ab82c3e
  async buildInputForGetTargetBlockHash(): Promise<{
    input: Hex
    targetBlockHash: Hash
  }> {
    const { targetBlockHash, targetBlockNumber } =
      await this._findLatestAvailableTargetChainBlock(
        await this.homeChainClient.getBlockNumber()
      )
    return {
      input: encodeAbiParameters([{ type: 'uint256' }], [targetBlockNumber]),
      targetBlockHash,
    }
  }

  // UNIMPLEMENTED: buildInputForVerifyTargetBlockHash
  async buildInputForVerifyTargetBlockHash(
    homeBlockHash: Hash
  ): Promise<{ input: Hex; targetBlockHash: Hash }> {
    const homeBlockNumber = (
      await this.homeChainClient.getBlock({ blockHash: homeBlockHash })
    ).number
    const { targetBlockHash, targetBlockNumber } =
      await this._findLatestAvailableTargetChainBlock(homeBlockNumber)

    const slot = hexToBigInt(
      keccak256(
        encodeAbiParameters(
          [{ type: 'uint256' }, { type: 'uint256' }],
          [targetBlockNumber, this.blockHashMappingSlot]
        )
      )
    )

    const rlpBlockHeader = await this._getRlpBlockHeader('home', homeBlockHash)
    const { rlpAccountProof, rlpStorageProof } =
      await this._getRlpStorageAndAccountProof(
        'home',
        homeBlockHash,
        this.bufferAddress,
        slot
      )

    const input = encodeAbiParameters(
      [
        { type: 'bytes' }, // block header
        { type: 'uint256' }, // target block number
        { type: 'bytes' }, // account proof
        { type: 'bytes' }, // storage proof
      ],
      [rlpBlockHeader, targetBlockNumber, rlpAccountProof, rlpStorageProof]
    )

    return {
      input,
      targetBlockHash,
    }
  }

  async buildInputForVerifyStorageSlot(
    targetBlockHash: Hash,
    account: Address,
    slot: bigint
  ): Promise<{ input: Hex; slotValue: Hash }> {
    const rlpBlockHeader = await this._getRlpBlockHeader(
      'target',
      targetBlockHash
    )
    const { rlpAccountProof, rlpStorageProof, slotValue } =
      await this._getRlpStorageAndAccountProof(
        'target',
        targetBlockHash,
        account,
        slot
      )

    const input = encodeAbiParameters(
      [
        { type: 'bytes' }, // block header
        { type: 'address' }, // account
        { type: 'uint256' }, // slot
        { type: 'bytes' }, // account proof
        { type: 'bytes' }, // storage proof
      ],
      [rlpBlockHeader, account, slot, rlpAccountProof, rlpStorageProof]
    )

    return { input, slotValue }
  }

  async _findLatestAvailableTargetChainBlock(homeBlockNumber: bigint): Promise<{
    targetBlockNumber: bigint
    targetBlockHash: Hash
  }> {
    const bufferContract = this._bufferContract()
    const targetBlockNumber = await bufferContract.read.newestBlockNumber({
      blockNumber: homeBlockNumber,
    })
    const targetBlockHash = await bufferContract.read.parentChainBlockHash(
      [targetBlockNumber],
      { blockNumber: homeBlockNumber }
    )

    return {
      targetBlockNumber,
      targetBlockHash,
    }
  }

  _bufferContract(): GetContractReturnType<typeof iBufferAbi, PublicClient> {
    return getContract({
      address: this.bufferAddress,
      abi: iBufferAbi,
      client: this.homeChainClient,
    })
  }
}<|MERGE_RESOLUTION|>--- conflicted
+++ resolved
@@ -30,14 +30,9 @@
   extends BaseProverHelper
   implements IProverHelper
 {
-<<<<<<< HEAD
   readonly bufferAddress: Address = '0x0000000048C4Ed10cF14A02B9E0AbDDA5227b071'
   readonly blockHashMappingSlot: bigint = 51n
 
-  // return the newest block hash that can be returned by getTargetBlockHash on the prover
-=======
-  // UNIMPLEMENTED: buildInputForGetTargetBlockHash
->>>>>>> 8ab82c3e
   async buildInputForGetTargetBlockHash(): Promise<{
     input: Hex
     targetBlockHash: Hash
@@ -52,7 +47,6 @@
     }
   }
 
-  // UNIMPLEMENTED: buildInputForVerifyTargetBlockHash
   async buildInputForVerifyTargetBlockHash(
     homeBlockHash: Hash
   ): Promise<{ input: Hex; targetBlockHash: Hash }> {
