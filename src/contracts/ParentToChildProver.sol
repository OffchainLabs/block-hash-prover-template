// SPDX-License-Identifier: MIT
pragma solidity ^0.8.28;

<<<<<<< HEAD
import {BaseProver} from "./BaseProver.sol";
import {Lib_SecureMerkleTrie} from "@eth-optimism/contracts/libraries/trie/Lib_SecureMerkleTrie.sol";
import {Lib_RLPReader} from "@eth-optimism/contracts/libraries/rlp/Lib_RLPReader.sol";
=======
import {ProverUtils} from "./ProverUtils.sol";
>>>>>>> 6f34851b
import {IBlockHashProver} from "broadcast-erc/contracts/standard/interfaces/IBlockHashProver.sol";
import {Bytes} from "@openzeppelin/contracts/utils/Bytes.sol";

interface IAnchorStateRegistry {
    function anchorGame() external view returns (address);
}

interface IFaultDisputeGame {
    function rootClaim() external view returns (bytes32);
    function l2BlockNumber() external view returns (uint256);
}

/// @notice Skeleton implementation of a child to parent IBlockHashProver.
/// @dev    verifyTargetBlockHash and getTargetBlockHash are not implemented.
///         verifyStorageSlot is implemented to work against any target chain with a standard Ethereum block header and state trie.
<<<<<<< HEAD
contract ParentToChildProver is BaseProver, IBlockHashProver {
    using Lib_RLPReader for Lib_RLPReader.RLPItem;

    struct OutputRootProof {
        bytes32 version;
        bytes32 stateRoot;
        bytes32 messagePasserStorageRoot;
        bytes32 latestBlockhash;
    }

    uint256 public constant ANCHOR_GAME_SLOT = 3;
    address public immutable anchorStateRegistry;

    constructor(address _anchorStateRegistry) {
        anchorStateRegistry = _anchorStateRegistry;
    }

    /// @notice todo
    /// @param  homeBlockHash The block hash of the home chain.
    /// @param  input ABI encoded (bytes blockHeader, bytes asrAccountProof, bytes asrStorageProof, bytes gameProxyAccountProof, bytes gameProxyCode, bytes rootClaimPreimage)
=======
contract ParentToChildProver is IBlockHashProver {
    /// @inheritdoc IBlockHashProver
>>>>>>> 6f34851b
    function verifyTargetBlockHash(bytes32 homeBlockHash, bytes calldata input)
        external
        view
        returns (bytes32 targetBlockHash)
    {
        // decode the input
        (
            bytes memory rlpBlockHeader,
            bytes memory asrAccountProof,
            bytes memory asrStorageProof,
            bytes memory gameProxyAccountProof,
            bytes memory gameProxyCode,
            OutputRootProof memory rootClaimPreimage
        ) = abi.decode(input, (bytes, bytes, bytes, bytes, bytes, OutputRootProof));

        // check the block hash
        require(homeBlockHash == keccak256(rlpBlockHeader), "Invalid home block header");
        bytes32 stateRoot = _extractStateRootFromBlockHeader(rlpBlockHeader);

        // grab the anchor game address
        address anchorGame = address(
            uint160(
                uint256(
                    _getStorageSlotFromStateRoot(
                        stateRoot, asrAccountProof, asrStorageProof, anchorStateRegistry, ANCHOR_GAME_SLOT
                    )
                )
            )
        );

        // get the anchor game's code hash from the account proof
        (bool accountExists, bytes memory accountValue) =
            Lib_SecureMerkleTrie.get(abi.encodePacked(anchorGame), gameProxyAccountProof, stateRoot);
        require(accountExists, "Anchor game account does not exist");
        bytes32 codeHash = Lib_RLPReader.toRLPItem(accountValue).readList()[3].readBytes32();

        // verify the game proxy code against the code hash
        require(keccak256(gameProxyCode) == codeHash, "Invalid game proxy code");

        // extract the root claim from the game proxy code
        bytes32 rootClaim = _getRootClaimFromGameProxyCode(gameProxyCode);

        // verify the root claim preimage
        require(rootClaim == keccak256(abi.encode(rootClaimPreimage)), "Invalid root claim preimage");

        // return the target block hash from the root claim preimage
        return rootClaimPreimage.latestBlockhash;
    }

    /// @notice todo
    /// @param  input ABI encoded (OutputRootProof rootClaimPreimage)
    function getTargetBlockHash(bytes calldata input) external view returns (bytes32 targetBlockHash) {
        // decode the input
        OutputRootProof memory rootClaimPreimage = abi.decode(input, (OutputRootProof));

        address gameProxy = IAnchorStateRegistry(anchorStateRegistry).anchorGame();
        bytes32 rootClaim = IFaultDisputeGame(gameProxy).rootClaim();

        require(rootClaim == keccak256(input), "Invalid root claim preimage");

        return rootClaimPreimage.latestBlockhash;
    }

    // THIS FUNCTION WORKS AND IS TESTED ON ITS OWN
    function _getRootClaimFromGameProxyCode(bytes memory bytecode) internal pure returns (bytes32 rootClaim) {
        // CWIA Calldata Layout:
        // ┌──────────────┬────────────────────────────────────┐
        // │    Bytes     │            Description             │
        // ├──────────────┼────────────────────────────────────┤
        // │ [0, 20)      │ Game creator address               │
        // │ [20, 52)     │ Root claim                         │
        // │ [52, 84)     │ Parent block hash at creation time │
        // │ [84, 84 + n) │ Extra data (opaque)                │
        // └──────────────┴────────────────────────────────────┘

        // grab the root claim from the CWIA data which starts at 0x62
        return abi.decode(Bytes.slice(bytecode, 0x62 + 20, 0x62 + 52), (bytes32));
    }

    /// @notice Verify a storage slot given a target chain block hash and a proof.
    /// @param  targetBlockHash The block hash of the target chain.
    /// @param  input ABI encoded (bytes blockHeader, address account, uint256 slot, bytes accountProof, bytes storageProof)
    function verifyStorageSlot(bytes32 targetBlockHash, bytes calldata input)
        external
        pure
        returns (address account, uint256 slot, bytes32 value)
    {
        // decode the input
        bytes memory rlpBlockHeader;
        bytes memory accountProof;
        bytes memory storageProof;
        (rlpBlockHeader, account, slot, accountProof, storageProof) =
            abi.decode(input, (bytes, address, uint256, bytes, bytes));

        // verify proofs and get the value
        value = ProverUtils.getSlotFromBlockHeader(targetBlockHash, rlpBlockHeader, account, slot, accountProof, storageProof);
    }

    /// @inheritdoc IBlockHashProver
    function version() external pure returns (uint256) {
        return 1;
    }
}<|MERGE_RESOLUTION|>--- conflicted
+++ resolved
@@ -1,13 +1,9 @@
 // SPDX-License-Identifier: MIT
 pragma solidity ^0.8.28;
 
-<<<<<<< HEAD
-import {BaseProver} from "./BaseProver.sol";
 import {Lib_SecureMerkleTrie} from "@eth-optimism/contracts/libraries/trie/Lib_SecureMerkleTrie.sol";
 import {Lib_RLPReader} from "@eth-optimism/contracts/libraries/rlp/Lib_RLPReader.sol";
-=======
 import {ProverUtils} from "./ProverUtils.sol";
->>>>>>> 6f34851b
 import {IBlockHashProver} from "broadcast-erc/contracts/standard/interfaces/IBlockHashProver.sol";
 import {Bytes} from "@openzeppelin/contracts/utils/Bytes.sol";
 
@@ -23,8 +19,7 @@
 /// @notice Skeleton implementation of a child to parent IBlockHashProver.
 /// @dev    verifyTargetBlockHash and getTargetBlockHash are not implemented.
 ///         verifyStorageSlot is implemented to work against any target chain with a standard Ethereum block header and state trie.
-<<<<<<< HEAD
-contract ParentToChildProver is BaseProver, IBlockHashProver {
+contract ParentToChildProver is IBlockHashProver {
     using Lib_RLPReader for Lib_RLPReader.RLPItem;
 
     struct OutputRootProof {
@@ -44,10 +39,6 @@
     /// @notice todo
     /// @param  homeBlockHash The block hash of the home chain.
     /// @param  input ABI encoded (bytes blockHeader, bytes asrAccountProof, bytes asrStorageProof, bytes gameProxyAccountProof, bytes gameProxyCode, bytes rootClaimPreimage)
-=======
-contract ParentToChildProver is IBlockHashProver {
-    /// @inheritdoc IBlockHashProver
->>>>>>> 6f34851b
     function verifyTargetBlockHash(bytes32 homeBlockHash, bytes calldata input)
         external
         view
@@ -65,13 +56,13 @@
 
         // check the block hash
         require(homeBlockHash == keccak256(rlpBlockHeader), "Invalid home block header");
-        bytes32 stateRoot = _extractStateRootFromBlockHeader(rlpBlockHeader);
+        bytes32 stateRoot = ProverUtils.extractStateRootFromBlockHeader(rlpBlockHeader);
 
         // grab the anchor game address
         address anchorGame = address(
             uint160(
                 uint256(
-                    _getStorageSlotFromStateRoot(
+                    ProverUtils.getStorageSlotFromStateRoot(
                         stateRoot, asrAccountProof, asrStorageProof, anchorStateRegistry, ANCHOR_GAME_SLOT
                     )
                 )
