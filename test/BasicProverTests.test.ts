import hre from 'hardhat'
import {
  Address,
  createPublicClient,
  GetContractReturnType,
  Hash,
  http,
  PublicClient,
} from 'viem'
import {
  ChildToParentProverHelper,
  IProverHelper,
  ParentToChildProverHelper,
} from '../src/ts/'
import { expect } from 'chai'
import { IBlockHashProver$Type } from '../artifacts/broadcast-erc/contracts/standard/interfaces/IBlockHashProver.sol/IBlockHashProver'
import { reset } from '@nomicfoundation/hardhat-toolbox-viem/network-helpers'

type TestContext = {
  proverType: 'ChildToParentProver' | 'ParentToChildProver'
  proverContract: GetContractReturnType<
    IBlockHashProver$Type['abi'],
    PublicClient
  >
  forkBlockNumber: bigint
  proverHelper: IProverHelper
  expectedTargetBlockHash: Hash
  knownStorageSlotAccount: Address
  knownStorageSlot: bigint
  knownStorageSlotValue: Hash
}

const gasEstimates = {
  ParentToChildProver: {
    getTargetBlockHash: 0n,
    verifyTargetBlockHash: 0n,
    verifyStorageSlot: 0n,
  },
  ChildToParentProver: {
    getTargetBlockHash: 0n,
    verifyTargetBlockHash: 0n,
    verifyStorageSlot: 0n,
  },
}

let homeClient: PublicClient
let targetClient: PublicClient
describe('Basic Prover Tests', () => {
  describe('ChildToParentProver', () => {
    const testContext = {
<<<<<<< HEAD
      forkBlockNumber: 154627620n,
=======
      proverType: 'ChildToParentProver',
      // replace this with the block number of the home chain fork test block
      forkBlockNumber: 0x13f7f27cn,
      // replace this with the most recent target block hash available in the target chain's state
      // this is used to test the prover's ability to prove a block
>>>>>>> 2ea4d259
      expectedTargetBlockHash:
        '0x9aa793347b6915ff7869da6d155e9d3d7365ee5f3d34671f71bee6491730bec9',
      knownStorageSlotAccount: '0x38f918D0E9F1b721EDaA41302E399fa1B79333a9',
      knownStorageSlot: 10n,
      knownStorageSlotValue:
        '0x000000000000000000000000000000000000000000000000000000000927c06d',
    } as unknown as TestContext

    before(async () => {
      const clients = await initialSetup(
        getEnv('CHILD_RPC_URL'),
        getEnv('PARENT_RPC_URL'),
        testContext.forkBlockNumber
      )
      homeClient = clients.homeClient
      targetClient = clients.targetClient

      testContext.proverContract = (await hre.viem.deployContract(
        'ChildToParentProver'
      )) as any

      testContext.proverHelper = new ChildToParentProverHelper(
        homeClient,
        targetClient
      )
    })

    runBasicTests(testContext)
  })

  describe('ParentToChildProver', () => {
    // constructor arguments for the Arbitrum Sepolia prover
    const OUTBOX = '0x65f07C7D521164a4d5DaC6eB8Fac8DA067A3B78F'
    const ROOTS_SLOT = 3n

    const testContext = {
<<<<<<< HEAD
      forkBlockNumber: 8361791n,
=======
      proverType: 'ParentToChildProver',
      // replace this with the block number of the home chain fork test block
      forkBlockNumber: 0x1568a70n,
      // replace this with the most recent target block hash available in the target chain's state
      // this is used to test the prover's ability to prove a block
>>>>>>> 2ea4d259
      expectedTargetBlockHash:
        '0x4c33819fed9e958df96712715a408fc5bd5dd604c163ff393185c9cfdb405bde',
      knownStorageSlotAccount: '0x0000000048C4Ed10cF14A02B9E0AbDDA5227b071',
      knownStorageSlot: 50n,
      knownStorageSlotValue:
        '0x000000000000000000000000000000000000000000000000000000007f43ba00',
    } as unknown as TestContext

    before(async () => {
      const clients = await initialSetup(
        getEnv('PARENT_RPC_URL'),
        getEnv('CHILD_RPC_URL'),
        testContext.forkBlockNumber
      )
      homeClient = clients.homeClient
      targetClient = clients.targetClient

      testContext.proverContract = (await hre.viem.deployContract(
        'ParentToChildProver',
        [OUTBOX, ROOTS_SLOT]
      )) as any

      testContext.proverHelper = new ParentToChildProverHelper(
        testContext.proverContract.address,
        homeClient,
        targetClient
      )
    })

    runBasicTests(testContext)
  })

  after(() => {
    console.log('\nGas Estimates:', gasEstimates)
  })
})

async function initialSetup(
  homeUrl: string,
  targetUrl: string,
  forkBlockNumber: bigint
) {
  await reset(homeUrl, forkBlockNumber)
  const homeClient = await hre.viem.getPublicClient()
  patchHardhatClient(homeClient, homeUrl, forkBlockNumber)
  const targetClient = createPublicClient({
    transport: http(targetUrl),
  })
  return {
    homeClient,
    targetClient,
  }
}

function runBasicTests(ctx: TestContext) {
  it('getTargetBlockHash should return the correct block hash', async () => {
    const { input, targetBlockHash } =
      await ctx.proverHelper.buildInputForGetTargetBlockHash()
    expect(targetBlockHash).to.equal(ctx.expectedTargetBlockHash)
    expect(await ctx.proverContract.read.getTargetBlockHash([input])).to.equal(
      ctx.expectedTargetBlockHash
    )

    gasEstimates[ctx.proverType].getTargetBlockHash =
      await homeClient.estimateContractGas({
        address: ctx.proverContract.address,
        abi: ctx.proverContract.abi,
        functionName: 'getTargetBlockHash',
        args: [input],
      })
  })

  it('verifyTargetBlockHash should return the correct block hash', async () => {
    const homeBlockHash = (
      await (
        await hre.viem.getPublicClient()
      ).getBlock({ blockNumber: ctx.forkBlockNumber })
    ).hash
    const { input, targetBlockHash } =
      await ctx.proverHelper.buildInputForVerifyTargetBlockHash(homeBlockHash)
    expect(targetBlockHash).to.equal(ctx.expectedTargetBlockHash)
    expect(
      await ctx.proverContract.read.verifyTargetBlockHash([
        homeBlockHash,
        input,
      ])
    ).to.equal(ctx.expectedTargetBlockHash)

    gasEstimates[ctx.proverType].verifyTargetBlockHash =
      await homeClient.estimateContractGas({
        address: ctx.proverContract.address,
        abi: ctx.proverContract.abi,
        functionName: 'verifyTargetBlockHash',
        args: [homeBlockHash, input],
      })
  })

  it('verifyStorageSlot should return the correct slot value', async () => {
    const { input, slotValue } =
      await ctx.proverHelper.buildInputForVerifyStorageSlot(
        ctx.expectedTargetBlockHash,
        ctx.knownStorageSlotAccount,
        ctx.knownStorageSlot
      )
    expect(slotValue).to.equal(
      ctx.knownStorageSlotValue,
      "buildInputForVerifyStorageSlot didn't return the expected slot value"
    )
    const [account, slot, value] =
      await ctx.proverContract.read.verifyStorageSlot([
        ctx.expectedTargetBlockHash,
        input,
      ])
    expect(account).to.equal(
      ctx.knownStorageSlotAccount,
      "verifyStorageSlot didn't return the expected account"
    )
    expect(slot).to.equal(
      ctx.knownStorageSlot,
      "verifyStorageSlot didn't return the expected slot"
    )
    expect(value).to.equal(
      ctx.knownStorageSlotValue,
      "verifyStorageSlot didn't return the expected slot value"
    )

    gasEstimates[ctx.proverType].verifyStorageSlot =
      await homeClient.estimateContractGas({
        address: ctx.proverContract.address,
        abi: ctx.proverContract.abi,
        functionName: 'verifyStorageSlot',
        args: [ctx.expectedTargetBlockHash, input],
      })
  })
}

function getEnv(key: string) {
  const value = process.env[key]
  if (value === undefined) {
    throw new Error(`Environment variable ${key} is not set`)
  }
  return value
}

// since the hardhat network does not support the `eth_getProof` method,
// we need to patch the client bypass the hardhat network to query the forked RPC directly
function patchHardhatClient(
  hardhatClient: PublicClient,
  forkUrl: string,
  forkBlock: bigint
) {
  const forkClient = createPublicClient({
    transport: http(forkUrl),
  })
  hardhatClient.getProof = async args => {
    // we need to cap the specified block at <= the fork block
    // since the two rpc's will have diverged at the fork block
    const blockTag = args.blockTag || args.blockNumber || forkBlock
    let blockNumber =
      typeof blockTag === 'bigint'
        ? blockTag
        : (await hardhatClient.getBlock({ blockTag })).number
    if (blockNumber === null) {
      throw new Error(`Block number ${blockTag} not found`)
    }

    blockNumber = blockNumber > forkBlock ? forkBlock : blockNumber

    return forkClient.getProof({
      ...args,
      blockTag: undefined,
      blockNumber,
    })
  }
}<|MERGE_RESOLUTION|>--- conflicted
+++ resolved
@@ -48,15 +48,8 @@
 describe('Basic Prover Tests', () => {
   describe('ChildToParentProver', () => {
     const testContext = {
-<<<<<<< HEAD
+      proverType: 'ChildToParentProver',
       forkBlockNumber: 154627620n,
-=======
-      proverType: 'ChildToParentProver',
-      // replace this with the block number of the home chain fork test block
-      forkBlockNumber: 0x13f7f27cn,
-      // replace this with the most recent target block hash available in the target chain's state
-      // this is used to test the prover's ability to prove a block
->>>>>>> 2ea4d259
       expectedTargetBlockHash:
         '0x9aa793347b6915ff7869da6d155e9d3d7365ee5f3d34671f71bee6491730bec9',
       knownStorageSlotAccount: '0x38f918D0E9F1b721EDaA41302E399fa1B79333a9',
@@ -93,15 +86,8 @@
     const ROOTS_SLOT = 3n
 
     const testContext = {
-<<<<<<< HEAD
+      proverType: 'ParentToChildProver',
       forkBlockNumber: 8361791n,
-=======
-      proverType: 'ParentToChildProver',
-      // replace this with the block number of the home chain fork test block
-      forkBlockNumber: 0x1568a70n,
-      // replace this with the most recent target block hash available in the target chain's state
-      // this is used to test the prover's ability to prove a block
->>>>>>> 2ea4d259
       expectedTargetBlockHash:
         '0x4c33819fed9e958df96712715a408fc5bd5dd604c163ff393185c9cfdb405bde',
       knownStorageSlotAccount: '0x0000000048C4Ed10cF14A02B9E0AbDDA5227b071',
